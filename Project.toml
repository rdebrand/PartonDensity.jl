name = "PartonDensity"
uuid = "2526459f-0e84-440c-98d6-63172703d9a4"
authors = ["Francesca Capel <capel.francesca@gmail.com> and contributors"]
version = "0.1.0"

[deps]
BAT = "c0cd4b16-88b7-57fa-983b-ab80aecada7e"
CSV = "336ed68f-0bac-5ca0-87d4-7b16caf5d00b"
Distributions = "31c24e10-a181-5473-b8eb-7969acd0382f"
NaNMath = "77ba4419-2d1f-58cd-9bb1-8ffee604a2e3"
Parameters = "d96e819e-fc66-5662-9728-84c9c7592b0a"
Plots = "91a5bcdd-55d7-5caf-9e0b-520d859cae80"
QCDNUM = "4acc4d78-9ad5-435b-99b1-7af0628e6e5b"
Roots = "f2b01f46-fcfa-551c-844a-d8ac1e96c665"
SpecialFunctions = "276daf66-3868-5448-9aa4-cd146d93841b"

[compat]
<<<<<<< HEAD
CSV = "0.8"
Distributions = "0.25"
=======
NaNMath = "0.3"
CSV = "0.8, 0.9"
BAT = "2"
>>>>>>> b2049634
Parameters = "0.12"
Plots = "1"
Roots = "1.0"
SpecialFunctions = "1"
julia = "1"

[extras]
Test = "8dfed614-e22c-5e08-85e1-65c5234f0b40"

[targets]
test = ["Test"]<|MERGE_RESOLUTION|>--- conflicted
+++ resolved
@@ -15,14 +15,10 @@
 SpecialFunctions = "276daf66-3868-5448-9aa4-cd146d93841b"
 
 [compat]
-<<<<<<< HEAD
-CSV = "0.8"
 Distributions = "0.25"
-=======
 NaNMath = "0.3"
 CSV = "0.8, 0.9"
 BAT = "2"
->>>>>>> b2049634
 Parameters = "0.12"
 Plots = "1"
 Roots = "1.0"
