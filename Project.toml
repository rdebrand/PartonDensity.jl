name = "PartonDensity"
uuid = "2526459f-0e84-440c-98d6-63172703d9a4"
authors = ["Francesca Capel <capel.francesca@gmail.com> and contributors"]
version = "0.1.0"

[deps]
Parameters = "d96e819e-fc66-5662-9728-84c9c7592b0a"
Roots = "f2b01f46-fcfa-551c-844a-d8ac1e96c665"
SpecialFunctions = "276daf66-3868-5448-9aa4-cd146d93841b"

[compat]
<<<<<<< HEAD
SpecialFunctions = "1.3"
=======
Roots = "1.0"
>>>>>>> 2aed6a08
julia = "1"

[extras]
Test = "8dfed614-e22c-5e08-85e1-65c5234f0b40"

[targets]
test = ["Test"]<|MERGE_RESOLUTION|>--- conflicted
+++ resolved
@@ -9,11 +9,8 @@
 SpecialFunctions = "276daf66-3868-5448-9aa4-cd146d93841b"
 
 [compat]
-<<<<<<< HEAD
 SpecialFunctions = "1.3"
-=======
 Roots = "1.0"
->>>>>>> 2aed6a08
 julia = "1"
 
 [extras]
