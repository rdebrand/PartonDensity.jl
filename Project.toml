--- conflicted
+++ resolved
@@ -15,12 +15,8 @@
 SpecialFunctions = "276daf66-3868-5448-9aa4-cd146d93841b"
 
 [compat]
-<<<<<<< HEAD
 CSV = "0.8, 0.9"
-=======
 BAT = "2"
-CSV = "0.8"
->>>>>>> 2bbf8368
 Parameters = "0.12"
 Roots = "1.0"
 SpecialFunctions = "1"
