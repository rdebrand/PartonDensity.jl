# # Input PDF parametrisation and priors
#
# An important part of PDF fitting is defining a useful parametrisation for the
# PDF shapes, as well as meaningful prior distributions that encode our knowledge
# of the problem.
#
# In this notebook, we explore two different approaches:
# * *Full Dirichlet*
# * *Valence shape + Dirichlet*
#
# In the end, it seems like the latter option makes more sense for us and is
# therefore implemented elsewhere in the `PartonDensity` package.
# We demonstrate why below.

using Distributions, Plots, SpecialFunctions, Printf
const sf = SpecialFunctions;

# ## "Full Dirichlet" approach
#
# A clean way to ensure the momentum sum rule would be to sample different
# contributions of the momentrum density integral from a Dirichlet distribution,
# then use these weights to set the parameters on the individual Beta distributions.
# However, in practice this is non-trvial as we also want to fix the normalisation
# of the *number densities* of the valance contributions.  

# 9 components of decreasing importance

dirichlet = Dirichlet([3., 2., 1, 0.5, 0.3, 0.2, 0.1, 0.1, 0.1])
data = rand(dirichlet, 1000);

# Have a look

plot()
for i in 1:9
    histogram!(data[i,:], bins=range(0, stop=1, length=20), alpha=0.7)
end
plot!(xlabel="I_i = A_i B_i")

# This would be great as the sum rule is automatically conserved

sum(data, dims=1)

# But, it is non-trival to define valence params from this

I = rand(dirichlet)

# Valance u component

λ_u = rand(Uniform(0, 1))
K_u = rand(Uniform(0, 10))

# Integral of number density must = 2

A_u = 2 / sf.beta(λ_u, K_u+1) 

# integral of momentum density can be fixed by I[1] 

I_1 = A_u * sf.beta(λ_u+1, K_u+1);

# Could use a root-finder to find K_u given I_1 and λ_u...
# Could be nasty to sample from though... 

I_1 = 2 * (sf.beta(λ_u+1, K_u+1)/sf.beta(λ_u, K_u+1));

using Roots

function func_to_solve(K_u)
    return I_1 - 2 * (sf.beta(λ_u+1, K_u+1) / sf.beta(λ_u, K_u+1))
end

K_u ≈ find_zero(func_to_solve, (0, 10), Bisection())

# While this approach might be nice, there are two issues in practice:
# * It is difficult to set sensible priors on $\lambda_u$ that imply priors
# on $K_u$, and similarly for $\lambda_d$ and $K_d$
# * The problem is overconstrained and we hav to use a root finder.
# This is rather fragile, and could fail for certain parameter combinations, such as we might find in a fit.


# ## "Valence shape + Dirichlet" approach
#
# We can handle this more elegantly (maybe?) by specifying constraints on the
# valence params through the shape of their Beta distributions, then using a
# Dirichlet to specify the weights of the gluon and sea components. The problem
# here is it isn't clear how to specify that the d contribution must be less than
# the u contribution, but it is possible to do this indirectly through priors on
# the shape parameters. This will however require some further investigation.

x = range(0, stop=1, length=50)

# High-level priors
# Looks like we maybe want to change lambda and K priors to boost these components

λ_u = 0.7 #rand(Uniform(0, 1))
K_u = 4 #rand(Uniform(2, 10))
λ_d = 0.5 #rand(Uniform(0, 1))
K_d = 6 #rand(Uniform(2, 10))

u_V = Beta(λ_u, K_u+1)
A_u = 2 / sf.beta(λ_u, K_u+1)

d_V = Beta(λ_d, K_d+1)
A_d = 1 / sf.beta(λ_d, K_d+1)

# Integral contributions

I_u = A_u * sf.beta(λ_u+1, K_u+1)
I_d = A_d * sf.beta(λ_d+1, K_d+1)

plot(x, x .* A_u .* x.^λ_u .* (1 .- x).^K_u * 2, alpha=0.7, label="x u(x)", lw=3)
plot!(x, x .* A_d .* x.^λ_d .* (1 .- x).^K_d, alpha=0.7, label="x d(x)", lw=3)
plot!(xlabel="x", legend=:topright)

#

@printf("I_u = %.2f\n", I_u)
@printf("I_d = %.2f\n", I_d)

# The remaining 7 integrals can be dirichlet-sampled with decreasing importance

remaining = 1 - (I_u + I_d)
dirichlet = Dirichlet([3., 2., 1, 0.5, 0.3, 0.2, 0.1])
I = rand(dirichlet) * remaining;
sum(I) ≈ remaining

# Gluon contributions

λ_g1 = rand(Uniform(-1, 0))
λ_g2 = rand(Uniform(0, 1))
K_g = rand(Uniform(2, 10))
A_g2 = I[1] / sf.beta(λ_g2+1, K_g+1)
A_g1 = I[2] / sf.beta(λ_g1+1, 5+1);

# Sea quark contributions

λ_q = rand(Uniform(-1, 0))
A_ubar = I[3] / (2 * sf.beta(λ_q+1, 5+1))
A_dbar = I[4] / (2 * sf.beta(λ_q+1, 5+1))
A_s = I[5] / (2 * sf.beta(λ_q+1, 5+1))
A_c = I[6] / (2 * sf.beta(λ_q+1, 5+1))
A_b = I[7] / (2 * sf.beta(λ_q+1, 5+1));

total = A_u * sf.beta(λ_u+1, K_u+1) + A_d * sf.beta(λ_d+1, K_d+1) 
total += A_g1 * sf.beta(λ_g1+1, 5+1) + A_g2 * sf.beta(λ_g2+1, K_g+1)
total += 2 * (A_ubar + A_dbar + A_s + A_c + A_b) * sf.beta(λ_q+1, 5+1)
total ≈ 1

#

x = 10 .^ range(-2, stop=0, length=500)

# How does it look?

xg2 = A_g2 * x.^λ_g2 .* (1 .- x).^K_g
xg1 = A_g1 * x.^λ_g1 .* (1 .-x).^5
plot(x, x .* A_u .* x.^λ_u .* (1 .- x).^K_u * 2, alpha=0.7, label="x u(x)", lw=3)
plot!(x, x .* A_d .* x.^λ_d .* (1 .- x).^K_d, alpha=0.7, label="x d(x)", lw=3)
plot!(x, xg1 + xg2, alpha=0.7, label="x g(x)", lw=3)
plot!(x, A_ubar * x.^λ_q .* (1.0 .- x).^5, alpha=0.7, label="x ubar(x)", lw=3)
plot!(x, A_dbar * x.^λ_q .* (1.0 .- x).^5, alpha=0.7, label="x dbar(x)", lw=3)
plot!(x, A_s * x.^λ_q .* (1.0 .- x).^5, alpha=0.7, label="x s(x)", lw=3)
plot!(x, A_c * x.^λ_q .* (1.0 .- x).^5, alpha=0.7, label="x c(x)", lw=3)
plot!(x, A_b * x.^λ_q .* (1.0 .-  x).^5, alpha=0.7, label="x b(x)", lw=3)
plot!(xlabel="x", legend=:bottomleft, xscale=:log, ylims=(1e-8, 10), yscale=:log) 

# ### Prior predictive checks
#
# We can start to visualise the type of PDFs that are allowed by the
# combination of the choice of parametrisation and prior distributions
# with some simple prior predictive checks, as done below...

N = 100
alpha = 0.03
total = Array{Float64, 1}(undef, N)
first = true
leg = 0

plot()
for i in 1:N

    λ_u_i = rand(Uniform(0, 1))
    K_u_i = rand(Uniform(2, 10))
    λ_d_i = rand(Uniform(0, 1))
    K_d_i = rand(Uniform(2, 10))
    A_u_i = 2 / sf.beta(λ_u_i, K_u_i+1)
    A_d_i = 1 / sf.beta(λ_d_i, K_d_i+1)
    I_u_i = A_u * sf.beta(λ_u_i+1, K_u_i+1)
    I_d_i = A_d * sf.beta(λ_d_i+1, K_d_i+1)
    u_V_i = Beta(λ_u_i, K_u_i+1)
    d_V_i = Beta(λ_d_i, K_d_i+1)

    remaining_i = 1 - (I_u_i + I_d_i)
    dirichlet_i = Dirichlet([3., 2., 1, 0.5, 0.3, 0.2, 0.1])
    I_i = rand(dirichlet_i) * remaining_i
    
    λ_g1_i = rand(Uniform(-1, 0))
    λ_g2_i = rand(Uniform(0, 1))
    K_g_i = rand(Uniform(2, 10))
    A_g2_i = I_i[1] / sf.beta(λ_g2_i+1, K_g_i+1)
    A_g1_i = I_i[2] / sf.beta(λ_g1_i+1, 5+1)

    λ_q_i = rand(Uniform(-1, 0))
    A_ubar_i = I_i[3] / (2 * sf.beta(λ_q_i+1, 5+1))
    A_dbar_i = I_i[4] / (2 * sf.beta(λ_q_i+1, 5+1))
    A_s_i = I_i[5] / (2 * sf.beta(λ_q_i+1, 5+1))
    A_c_i = I_i[6] / (2 * sf.beta(λ_q_i+1, 5+1))
    A_b_i = I_i[7] / (2 * sf.beta(λ_q_i+1, 5+1))
    
    total[i] = A_u_i * sf.beta(λ_u_i+1, K_u_i+1) + A_d_i * sf.beta(λ_d_i+1, K_d_i+1) 
    total[i] += A_g1_i * sf.beta(λ_g1_i+1, 5+1) + A_g2_i * sf.beta(λ_g2_i+1, K_g_i+1)
    total[i] += 2 * (A_ubar_i + A_dbar_i + A_s_i + A_c_i + A_b_i) * sf.beta(λ_q_i+1, 5+1)
    
<<<<<<< HEAD
    xg2 = A_g2 * x.^λ_g2 .* (1 .- x).^K_g
    xg1 = A_g1 * x.^λ_g1 .* (1 .- x).^5
    plot!(x, [x .* A_u .* x.^λ_u .* (1 .- x).^K_u * 2], alpha=alpha, color="blue", lw=3)
    plot!(x, x .* A_d .* x.^λ_d .* (1 .- x).^K_d, alpha=alpha, color="orange", lw=3)
    plot!(x, xg1 + xg2, alpha=alpha, color="green", lw=3)
    plot!(x, A_ubar * x.^λ_q .* (1 .- x).^5, alpha=alpha, color="red", lw=3)
    plot!(x, A_dbar * x.^λ_q .* (1 .- x).^5, alpha=alpha, color="purple", lw=3)
    plot!(x, A_s * x.^λ_q .* (1 .- x).^5, alpha=alpha, color="brown", lw=3)
    plot!(x, A_c * x.^λ_q .* (1 .- x).^5, alpha=alpha, color="pink", lw=3)
    plot!(x, A_b * x.^λ_q .* (1 .- x).^5, alpha=alpha, color="grey", lw=3)
=======
    xg2_i = A_g2_i * x.^λ_g2_i .* (1 .- x).^K_g
    xg1_i = A_g1_i * x.^λ_g1_i .* (1 .- x).^5
    plot!(x, x.*pdf(u_V_i, x)*2, alpha=alpha, color="blue", lw=3)
    plot!(x, x.*pdf(d_V_i, x), alpha=alpha, color="orange", lw=3)
    plot!(x, xg1_i + xg2_i, alpha=alpha, color="green", lw=3)
    plot!(x, A_ubar_i * x.^λ_q_i .* (1 .- x).^5, alpha=alpha, color="red", lw=3)
    plot!(x, A_dbar_i * x.^λ_q_i .* (1 .- x).^5, alpha=alpha, color="purple", lw=3)
    plot!(x, A_s_i * x.^λ_q_i .* (1 .- x).^5, alpha=alpha, color="brown", lw=3)
    plot!(x, A_c_i * x.^λ_q_i .* (1 .- x).^5, alpha=alpha, color="pink", lw=3)
    plot!(x, A_b_i * x.^λ_q_i .* (1 .- x).^5, alpha=alpha, color="grey", lw=3)
>>>>>>> 8e5884ee
end

plot!(xlabel="x", ylabel="x f(x)", xscale=:log, legend=false,
      ylims=(1e-8, 10), yscale=:log)

# Looks like naive priors need some work...

# ## PDF Parametrisation interface
#
# `PartonDensity` provides a handy interface to the "Valence shape + Dirichlet" style parametrisation, as demonstrated here.

using PartonDensity

hyper_params = PDFParameters(λ_u=0.5, K_u=4.0, λ_d=0.6, K_d=6.0, λ_g1=-0.37, λ_g2=-0.7,
                             K_g=6.0, λ_q=0.5, seed=5, weights=[50., 0.5, 5., 5., 3., 2., 1.]);

plot_input_pdfs(hyper_params)

int_xtotx(hyper_params) ≈ 1<|MERGE_RESOLUTION|>--- conflicted
+++ resolved
@@ -210,7 +210,6 @@
     total[i] += A_g1_i * sf.beta(λ_g1_i+1, 5+1) + A_g2_i * sf.beta(λ_g2_i+1, K_g_i+1)
     total[i] += 2 * (A_ubar_i + A_dbar_i + A_s_i + A_c_i + A_b_i) * sf.beta(λ_q_i+1, 5+1)
     
-<<<<<<< HEAD
     xg2 = A_g2 * x.^λ_g2 .* (1 .- x).^K_g
     xg1 = A_g1 * x.^λ_g1 .* (1 .- x).^5
     plot!(x, [x .* A_u .* x.^λ_u .* (1 .- x).^K_u * 2], alpha=alpha, color="blue", lw=3)
@@ -221,18 +220,6 @@
     plot!(x, A_s * x.^λ_q .* (1 .- x).^5, alpha=alpha, color="brown", lw=3)
     plot!(x, A_c * x.^λ_q .* (1 .- x).^5, alpha=alpha, color="pink", lw=3)
     plot!(x, A_b * x.^λ_q .* (1 .- x).^5, alpha=alpha, color="grey", lw=3)
-=======
-    xg2_i = A_g2_i * x.^λ_g2_i .* (1 .- x).^K_g
-    xg1_i = A_g1_i * x.^λ_g1_i .* (1 .- x).^5
-    plot!(x, x.*pdf(u_V_i, x)*2, alpha=alpha, color="blue", lw=3)
-    plot!(x, x.*pdf(d_V_i, x), alpha=alpha, color="orange", lw=3)
-    plot!(x, xg1_i + xg2_i, alpha=alpha, color="green", lw=3)
-    plot!(x, A_ubar_i * x.^λ_q_i .* (1 .- x).^5, alpha=alpha, color="red", lw=3)
-    plot!(x, A_dbar_i * x.^λ_q_i .* (1 .- x).^5, alpha=alpha, color="purple", lw=3)
-    plot!(x, A_s_i * x.^λ_q_i .* (1 .- x).^5, alpha=alpha, color="brown", lw=3)
-    plot!(x, A_c_i * x.^λ_q_i .* (1 .- x).^5, alpha=alpha, color="pink", lw=3)
-    plot!(x, A_b_i * x.^λ_q_i .* (1 .- x).^5, alpha=alpha, color="grey", lw=3)
->>>>>>> 8e5884ee
 end
 
 plot!(xlabel="x", ylabel="x f(x)", xscale=:log, legend=false,
